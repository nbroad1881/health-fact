#!/usr/bin/env python
# coding=utf-8
# Copyright 2020 The HuggingFace Inc. team. All rights reserved.
#
# Licensed under the Apache License, Version 2.0 (the "License");
# you may not use this file except in compliance with the License.
# You may obtain a copy of the License at
#
#     http://www.apache.org/licenses/LICENSE-2.0
#
# Unless required by applicable law or agreed to in writing, software
# distributed under the License is distributed on an "AS IS" BASIS,
# WITHOUT WARRANTIES OR CONDITIONS OF ANY KIND, either express or implied.
# See the License for the specific language governing permissions and
# limitations under the License.
""" Finetuning the library models for sequence classification on GLUE."""
# You can also adapt this script on your own text classification task. Pointers for this are left as comments.

import logging
import os
import random
import sys
import argparse

import numpy as np
from sklearn.metrics import precision_recall_fscore_support, f1_score

import datasets
import transformers
from transformers import (
    AutoConfig,
    AutoModelForSequenceClassification,
    DataCollatorWithPadding,
    EvalPrediction,
    Trainer,
    TrainingArguments,
    set_seed,
)
from transformers.integrations import WandbCallback
from transformers.trainer_utils import get_last_checkpoint

from data import DataModule
from utils import set_wandb_env_vars, get_configs, NewWandbCB, reinit_model_weights

logger = logging.getLogger(__name__)


def get_parser():
    parser = argparse.ArgumentParser()
    parser.add_argument("config_file", type=str)

    return parser
<<<<<<< HEAD
=======

>>>>>>> d9e0e831

def main():

    parser = get_parser()
    args = parser.parse_args()

    cfg, train_args = get_configs(args.config_file)
    set_wandb_env_vars(cfg)

    training_args = TrainingArguments(**train_args)

    # Setup logging
    logging.basicConfig(
        format="%(asctime)s - %(levelname)s - %(name)s - %(message)s",
        datefmt="%m/%d/%Y %H:%M:%S",
        handlers=[logging.StreamHandler(sys.stdout)],
    )

    log_level = training_args.get_process_log_level()
    logger.setLevel(log_level)
    datasets.utils.logging.set_verbosity(log_level)
    transformers.utils.logging.set_verbosity(log_level)
    transformers.utils.logging.enable_default_handler()
    transformers.utils.logging.enable_explicit_format()

    # Log on each process the small summary:
    logger.warning(
        f"Process rank: {training_args.local_rank}, device: {training_args.device}, n_gpu: {training_args.n_gpu}"
        + f"distributed training: {bool(training_args.local_rank != -1)}, 16-bits training: {training_args.fp16}"
    )
    logger.info(f"Training/evaluation parameters {training_args}")

    # Detecting last checkpoint.
    last_checkpoint = None
    if (
        os.path.isdir(training_args.output_dir)
        and training_args.do_train
        and not training_args.overwrite_output_dir
    ):
        last_checkpoint = get_last_checkpoint(training_args.output_dir)
        if last_checkpoint is None and len(os.listdir(training_args.output_dir)) > 0:
            raise ValueError(
                f"Output directory ({training_args.output_dir}) already exists and is not empty. "
                "Use --overwrite_output_dir to overcome."
            )
        elif (
            last_checkpoint is not None and training_args.resume_from_checkpoint is None
        ):
            logger.info(
                f"Checkpoint detected, resuming training at {last_checkpoint}. To avoid this behavior, change "
                "the `--output_dir` or add `--overwrite_output_dir` to train from scratch."
            )

    # Set seed before initializing model.
    set_seed(training_args.seed)

    data_module = DataModule(cfg)

    data_module.prepare_dataset()

    tokenized_ds = data_module.tokenized_dataset

    id2labels = {
        0: "false",
        1: "mixture",
        2: "true",
        3: "unproven",
    }

    config = AutoConfig.from_pretrained(
        cfg["model_name_or_path"],
        num_labels=len(id2labels),
        finetuning_task="text-classification",
    )
    
    config.update({
        "block_size": cfg.get("block_size", 64),
        "num_random_blocks": cfg.get("num_random_blocks", 3),
    })

    model = AutoModelForSequenceClassification.from_pretrained(
        cfg["model_name_or_path"],
        config=config,
    )

    reinit_model_weights(model, cfg.get("reinit_layers", 0), config)

    # Log a few random samples from the training set:
    if training_args.do_train:
        for index in random.sample(range(len(tokenized_ds["train"])), 3):
            logger.info(
                f"Sample {index} of the training set: {tokenized_ds['train'][index]}."
            )

    def compute_metrics(p: EvalPrediction):
        preds = p.predictions[0] if isinstance(p.predictions, tuple) else p.predictions
        preds = np.argmax(preds, axis=-1)

        _, _, f1s, _ = precision_recall_fscore_support(p.label_ids, preds)
        micro_f1 = f1_score(p.label_ids, preds, average="micro")
        macro_f1 = f1_score(p.label_ids, preds, average="macro")

        metrics = {
            "micro_f1": micro_f1,
            "macro_f1": macro_f1,
            **{f"{id2labels[i]}_f1": f1s[i] for i in range(len(f1s))},
        }

        return metrics

    data_collator = DataCollatorWithPadding(data_module.tokenizer, pad_to_multiple_of=cfg["pad_multiple"])

    # Initialize our Trainer
    trainer = Trainer(
        model=model,
        args=training_args,
        train_dataset=tokenized_ds["train"],
        eval_dataset=tokenized_ds["validation"],
        compute_metrics=compute_metrics,
        tokenizer=data_module.tokenizer,
        data_collator=data_collator,
        callbacks=[NewWandbCB(cfg)],
    )

    trainer.remove_callback(WandbCallback)

    # Training
    if training_args.do_train:
        checkpoint = None
        if training_args.resume_from_checkpoint is not None:
            checkpoint = training_args.resume_from_checkpoint
        elif last_checkpoint is not None:
            checkpoint = last_checkpoint
        train_result = trainer.train(resume_from_checkpoint=checkpoint)
        metrics = train_result.metrics
        metrics["train_samples"] = len(tokenized_ds["train"])

        trainer.save_model()  # Saves the tokenizer too for easy upload

        trainer.log_metrics("train", metrics)
        trainer.save_metrics("train", metrics)
        trainer.save_state()

    if training_args.do_predict:
        logger.info("*** Predict ***")

        metrics = trainer.predict(tokenized_ds["test"]).metrics
        metrics["eval_samples"] = len(tokenized_ds["test"])

        trainer.log_metrics("test", metrics)
        trainer.save_metrics("test", metrics)

    kwargs = {
        "finetuned_from": cfg["model_name_or_path"],
        "tasks": "text-classification",
        "language": "en",
        "dataset_tags": "health_fact",
    }

    if training_args.push_to_hub:
        trainer.push_to_hub(**kwargs)
    else:
        trainer.create_model_card(**kwargs)


if __name__ == "__main__":
    main()<|MERGE_RESOLUTION|>--- conflicted
+++ resolved
@@ -50,10 +50,6 @@
     parser.add_argument("config_file", type=str)
 
     return parser
-<<<<<<< HEAD
-=======
-
->>>>>>> d9e0e831
 
 def main():
 
